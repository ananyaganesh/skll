--- conflicted
+++ resolved
@@ -19,13 +19,8 @@
   - sudo chmod 777 /scratch/
   - wget http://repo.continuum.io/miniconda/Miniconda-latest-Linux-x86_64.sh -O miniconda.sh
   - chmod +x miniconda.sh
-<<<<<<< HEAD
-  - ./miniconda.sh -b -p /home/travis/miniconda
-  - export PATH=/home/travis/miniconda/bin:$PATH
-=======
   - ./miniconda.sh -b
   - export PATH=/home/travis/miniconda2/bin:$PATH
->>>>>>> 3562dedc
   - conda config --add channels https://conda.binstar.org/dan_blanchard
   - conda update --yes conda
 install:
