--- conflicted
+++ resolved
@@ -79,30 +79,12 @@
 
     Parameters
     ----------
-<<<<<<< HEAD
-    examples_file : str
-        A SKLL examples file (in .jsonlines or other format).
-    predictions_file : str
-        A SKLL predictions output TSV file with id
-        and prediction column names.
-    metric_names : list
-        A list of SKLL metric names
-        (e.g., [pearson, unweighted_kappa]).
-
-    Returns
-    -------
-    res : dict
-        A dictionary from metrics names to values
-=======
     examples_file: str
         Path to a SKLL examples file (in .jsonlines or other format).
-
     predictions_file: str
         Path to a SKLL predictions output TSV file with id and prediction column names.
-
     metric_names: list of str
         A list of SKLL metric names (e.g., [pearson, unweighted_kappa]).
-
     prediction_method: str or None
         Indicates how to get a single class prediction from the probabilities. Currently
         supported options are  "highest", which selects the class with the highest
@@ -114,17 +96,12 @@
     -------
     dict
         Maps metrics names to corresponding values.
->>>>>>> 47bfa4c6
 
     Raises
     ------
     ValueError
-<<<<<<< HEAD
-        If the example and prediction IDs do not match
-=======
         If the requested prediction method is 'expected_value' but the class names can't
         be converted to ints.
->>>>>>> 47bfa4c6
     """
 
     # read gold standard labels
@@ -186,11 +163,7 @@
 
     Parameters
     ----------
-<<<<<<< HEAD
-    argv : list of str
-=======
     argv: list of str
->>>>>>> 47bfa4c6
         List of arguments, as if specified on the command-line. If None, ``sys.argv[1:]``
         is used instead.
     """
