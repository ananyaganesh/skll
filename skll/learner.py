# License: BSD 3 clause
'''
Provides easy-to-use wrapper around scikit-learn.

:author: Michael Heilman (mheilman@ets.org)
:author: Nitin Madnani (nmadnani@ets.org)
:author: Dan Blanchard (dblanchard@ets.org)
:organization: ETS
'''
# pylint: disable=F0401,W0622,E1002,E1101

from __future__ import absolute_import, print_function, unicode_literals

from collections import Counter
import inspect
import logging
import os
import sys
from collections import defaultdict
from functools import wraps
from multiprocessing import cpu_count

import joblib
import numpy as np
import scipy.sparse as sp
from six import iteritems, itervalues
from six import string_types
from six.moves import xrange as range
from six.moves import zip
from sklearn.cross_validation import KFold, StratifiedKFold
from sklearn.cross_validation import LeaveOneLabelOut
from sklearn.feature_selection import SelectKBest
from sklearn.grid_search import GridSearchCV
from sklearn.metrics import (accuracy_score, confusion_matrix,
                             precision_recall_fscore_support, SCORERS)
from sklearn.preprocessing import StandardScaler
from sklearn.svm.base import BaseLibLinear
from sklearn.utils import shuffle as sk_shuffle
# sklearn models: these are used indirectly, so ignore linting messages
# pylint: disable=F0401,W0611
from sklearn.ensemble import (AdaBoostClassifier, AdaBoostRegressor,
                              GradientBoostingClassifier,
                              GradientBoostingRegressor,
                              RandomForestClassifier, RandomForestRegressor)
from sklearn.kernel_approximation import (AdditiveChi2Sampler, Nystroem,
                                          RBFSampler, SkewedChi2Sampler)
from sklearn.linear_model import (ElasticNet, Lasso, LinearRegression,
                                  LogisticRegression, Ridge, SGDClassifier,
                                  SGDRegressor)
from sklearn.linear_model.base import LinearModel
from sklearn.naive_bayes import MultinomialNB
from sklearn.neighbors import KNeighborsClassifier, KNeighborsRegressor
from sklearn.svm import LinearSVC, SVC, SVR
from sklearn.tree import DecisionTreeClassifier, DecisionTreeRegressor

from skll.data import FeatureSet
from skll.metrics import _CORRELATION_METRICS, use_score_func
from skll.version import VERSION


# Constants #
_DEFAULT_PARAM_GRIDS = {'AdaBoostClassifier': [{'learning_rate': [0.01, 0.1,
                                                                  1.0, 10.0,
                                                                  100.0]}],
                        'AdaBoostRegressor': [{'learning_rate': [0.01, 0.1,
                                                                 1.0, 10.0,
                                                                 100.0]}],
                        'DecisionTreeClassifier': [{'max_features': ["auto",
                                                                     None]}],
                        'DecisionTreeRegressor': [{'max_features': ["auto",
                                                                    None]}],
                        'ElasticNet': [{'alpha': [0.01, 0.1, 1.0, 10.0,
                                                  100.0]}],
                        'GradientBoostingClassifier': [{'max_depth':
                                                        [1, 3, 5]}],
                        'GradientBoostingRegressor': [{'max_depth': [1, 3,
                                                                     5]}],
                        'KNeighborsClassifier': [{'n_neighbors': [1, 5, 10,
                                                                  100],
                                                  'weights': ['uniform',
                                                              'distance']}],
                        'KNeighborsRegressor': [{'n_neighbors': [1, 5, 10,
                                                                 100],
                                                 'weights': ['uniform',
                                                             'distance']}],
                        'Lasso': [{'alpha': [0.01, 0.1, 1.0, 10.0, 100.0]}],
                        'LinearRegression': [{}],
                        'LinearSVC': [{'C': [0.01, 0.1, 1.0, 10.0, 100.0]}],
                        'LogisticRegression': [{'C': [0.01, 0.1, 1.0, 10.0,
                                                      100.0]}],
                        'SVC': [{'C': [0.01, 0.1, 1.0, 10.0, 100.0],
                                 'gamma': [0.01, 0.1, 1.0, 10.0, 100.0]}],
                        'MultinomialNB': [{'alpha': [0.1, 0.25, 0.5, 0.75,
                                                     1.0]}],
                        'RandomForestClassifier': [{'max_depth': [1, 5, 10,
                                                                  None]}],
                        'RandomForestRegressor': [{'max_depth': [1, 5, 10,
                                                                 None]}],
                        'Ridge': [{'alpha': [0.01, 0.1, 1.0, 10.0, 100.0]}],
                        'SGDClassifier': [{'alpha': [0.000001, 0.00001, 0.0001,
                                                     0.001, 0.01],
                                           'penalty': ['l1', 'l2',
                                                       'elasticnet']}],
                        'SGDRegressor': [{'alpha': [0.000001, 0.00001, 0.0001,
                                                    0.001, 0.01],
                                          'penalty': ['l1', 'l2',
                                                      'elasticnet']}],
                        'SVR': [{'C': [0.01, 0.1, 1.0, 10.0, 100.0]}]}

_REGRESSION_MODELS = frozenset(['AdaBoostRegressor', 'DecisionTreeRegressor',
                                'ElasticNet', 'GradientBoostingRegressor',
                                'KNeighborsRegressor', 'Lasso',
                                'LinearRegression', 'RandomForestRegressor',
                                'Ridge', 'SVR', 'SGDRegressor'])

# list of valid grid objective functions for regression and classification models
# some of these are only valid in certain cases (e.g. binary/integer classes)
_REGRESSION_OBJ_FUNCS = frozenset(['unweighted_kappa',
                                   'linear_weighted_kappa',
                                   'quadratic_weighted_kappa',
                                   'uwk_off_by_one',
                                   'lwk_off_by_one',
                                   'qwk_off_by_one',
                                   'kendall_tau',
                                   'pearson',
                                   'spearman',
                                   'r2',
                                   'mean_squared_error'])

_CLASSIFICATION_OBJ_FUNCS = frozenset(['accuracy',
                                       'precision',
                                       'recall',
                                       'f1',
                                       'f1_score_micro',
                                       'f1_score_macro',
                                       'f1_score_weighted',
                                       'f1_score_least_frequent',
                                       'average_precision',
                                       'roc_auc',
                                       'kendall_tau',
                                       'pearson',
                                       'spearman'])

_REQUIRES_DENSE = frozenset(['AdaBoostClassifier', 'AdaBoostRegressor',
                             'DecisionTreeClassifier', 'DecisionTreeRegressor',
                             'GradientBoostingClassifier',
                             'GradientBoostingRegressor',
                             'KNeighborsClassifier', 'KNeighborsRegressor',
                             'MultinomialNB', 'RandomForestClassifier',
                             'RandomForestRegressor'])

MAX_CONCURRENT_PROCESSES = int(os.getenv('SKLL_MAX_CONCURRENT_PROCESSES', '5'))


# pylint: disable=W0223,R0903
class FilteredLeaveOneLabelOut(LeaveOneLabelOut):

    '''
    Version of LeaveOneLabelOut cross-validation iterator that only outputs
    indices of instances with IDs in a prespecified set.
    '''

    def __init__(self, labels, keep, examples):
        super(FilteredLeaveOneLabelOut, self).__init__(labels)
        self.keep = keep
        self.examples = examples
        self._warned = False
        self.logger = logging.getLogger(__name__)

    def __iter__(self):
        for train_index, test_index in super(FilteredLeaveOneLabelOut,
                                             self).__iter__():
            train_len = len(train_index)
            test_len = len(test_index)
            train_index = [i for i in train_index if self.examples.ids[i] in
                           self.keep]
            test_index = [i for i in test_index if self.examples.ids[i] in
                          self.keep]
            if not self._warned and (train_len != len(train_index) or
                                     test_len != len(test_index)):
                self.logger.warning('Feature set contains IDs that are not ' +
                                    'in folds dictionary. Skipping those IDs.')
                self._warned = True

            yield train_index, test_index


def _predict_binary(self, X):
    '''
    Little helper function to allow us to use `GridSearchCV` with objective
    functions like Kendall's tau for binary classification problems (where the
    probability of the true class is used as the input to the objective
    function).

    This only works if we've also taken the step of storing the old predict
    function for `self` as `predict_normal`. It's kind of a hack, but it saves
    us from having to override GridSearchCV to change one little line.

    :param self: A scikit-learn classifier instance
    :param X: A set of examples to predict values for.
    :type X: array
    '''

    if self.coef_.shape[0] == 1:
        res = self.predict_proba(X)[:, 1]
    else:
        res = self.predict_normal(X)
    return res


class SelectByMinCount(SelectKBest):

    """
    Select features ocurring in more (and/or fewer than) than a specified
    number of examples in the training data (or a CV training fold).
    """

    def __init__(self, min_count=1):
        self.min_count = min_count
        self.scores_ = None

    def fit(self, X, y=None):
        # initialize a list of counts of times each feature appears
        col_counts = [0 for _ in range(X.shape[1])]

        if sp.issparse(X):
            # find() is scipy.sparse's equivalent of nonzero()
            _, col_indices, _ = sp.find(X)
        else:
            # assume it's a numpy array (not a numpy matrix)
            col_indices = X.nonzero()[1].tolist()

        for i in col_indices:
            col_counts[i] += 1

        self.scores_ = np.array(col_counts)
        return self

    def _get_support_mask(self):
        '''
        Returns an indication of which features to keep.
        Adapted from SelectKBest.
        '''
        mask = np.zeros(self.scores_.shape, dtype=bool)
        mask[self.scores_ >= self.min_count] = True
        return mask


def rescaled(cls):
    '''
    Decorator to create regressors that store a min and a max for the training
    data and make sure that predictions fall within that range.  It also stores
    the means and SDs of the gold standard and the predictions on the training
    set to rescale the predictions (e.g., as in e-rater).

    :param cls: A regressor to add rescaling to.
    :type cls: BaseEstimator

    :returns: Modified version of class with rescaled functions added.
    '''
    # If this class has already been run through the decorator, return it
    if hasattr(cls, 'rescale'):
        return cls

    # Save original versions of functions to use later.
    orig_init = cls.__init__
    orig_fit = cls.fit
    orig_predict = cls.predict

    # Define all new versions of functions
    @wraps(cls.fit)
    def fit(self, X, y=None):
        '''
        Fit a model, then store the mean, SD, max and min of the training set
        and the mean and SD of the predictions on the training set.
        '''

        # fit a regular regression model
        orig_fit(self, X, y=y)

        if self.constrain:
            # also record the training data min and max
            self.y_min = min(y)
            self.y_max = max(y)

        if self.rescale:
            # also record the means and SDs for the training set
            y_hat = orig_predict(self, X)
            self.yhat_mean = np.mean(y_hat)
            self.yhat_sd = np.std(y_hat)
            self.y_mean = np.mean(y)
            self.y_sd = np.std(y)

    @wraps(cls.predict)
    def predict(self, X):
        '''
        Make predictions with the super class, and then adjust them using the
        stored min, max, means, and standard deviations.
        '''
        # get the unconstrained predictions
        res = orig_predict(self, X)

        if self.rescale:
            # convert the predictions to z-scores,
            # then rescale to match the training set distribution
            res = (((res - self.yhat_mean) / self.yhat_sd)
                   * self.y_sd) + self.y_mean

        if self.constrain:
            # apply min and max constraints
            res = np.array([max(self.y_min, min(self.y_max, pred))
                            for pred in res])

        return res

    @classmethod
    @wraps(cls._get_param_names)
    def _get_param_names(class_x):
        '''
        This is adapted from scikit-learns's BaseEstimator class.
        It gets the kwargs for the superclass's init method and adds the
        kwargs for newly added __init__ method.
        '''
        try:
            init = getattr(orig_init, 'deprecated_original', orig_init)

            args, varargs, _, _ = inspect.getargspec(init)
            if varargs is not None:
                raise RuntimeError('scikit-learn estimators should always '
                                   'specify their parameters in the signature'
                                   ' of their init (no varargs).')
            # Remove 'self'
            args.pop(0)
        except TypeError:
            args = []

        rescale_args = inspect.getargspec(class_x.__init__)[0]
        # Remove 'self'
        rescale_args.pop(0)

        args += rescale_args
        args.sort()

        return args

    @wraps(cls.__init__)
    def init(self, constrain=True, rescale=True, **kwargs):
        '''
        This special init function is used by the decorator to make sure
        that things get initialized in the right order.
        '''
        # pylint: disable=W0201
        self.constrain = constrain
        self.rescale = rescale
        self.y_min = None
        self.y_max = None
        self.yhat_mean = None
        self.yhat_sd = None
        self.y_mean = None
        self.y_sd = None
        orig_init(self, **kwargs)

    # Override original functions with new ones
    cls.__init__ = init
    cls.fit = fit
    cls.predict = predict
    cls._get_param_names = _get_param_names
    cls.rescale = True

    # Return modified class
    return cls


# Rescaled regressors
@rescaled
class RescaledAdaBoostRegressor(AdaBoostRegressor):
    pass


@rescaled
class RescaledDecisionTreeRegressor(DecisionTreeRegressor):
    pass


@rescaled
class RescaledElasticNet(ElasticNet):
    pass


@rescaled
class RescaledGradientBoostingRegressor(GradientBoostingRegressor):
    pass


@rescaled
class RescaledKNeighborsRegressor(KNeighborsRegressor):
    pass


@rescaled
class RescaledLasso(Lasso):
    pass


@rescaled
class RescaledLinearRegression(LinearRegression):
    pass


@rescaled
class RescaledRandomForestRegressor(RandomForestRegressor):
    pass


@rescaled
class RescaledRidge(Ridge):
    pass


@rescaled
class RescaledSVR(SVR):
    pass


@rescaled
class RescaledSGDRegressor(SGDRegressor):
    pass


class Learner(object):

    """
    A simpler learner interface around many scikit-learn classification
    and regression functions.

    :param model_type: Type of estimator to create. Options are:
                       'LogisticRegression', 'LinearSVC', 'SVC',
                       'MultinomialNB', 'DecisionTreeClassifier',
                       'RandomForestClassifier',
                       'GradientBoostingClassifier', 'Ridge', 'RescaledRidge',
                       'SVR', 'RescaledSVR', and 'GradientBoostingRegressor'
    :type model_type: str
    :param probability: Should learner return probabilities of all
                        classes (instead of just class with highest
                        probability)?
    :type probability: bool
    :param model_kwargs: A dictionary of keyword arguments to pass to the
                         initializer for the specified model.
    :type model_kwargs: dict
    :param pos_label_str: The string for the positive class in the binary
                          classification setting.  Otherwise, an arbitrary
                          class is picked.
    :type pos_label_str: str
    :param feature_scaling: how to scale the features, if at all. Options are:
                    'with_std': scale features using the standard deviation,
                    'with_mean': center features using the mean,
                    'both': do both scaling as well as centering,
                    'none': do neither scaling nor centering
    :type feature_scaling: str
    :param min_feature_count: The minimum number of examples a feature
                              must have a nonzero value in to be included.
    :type min_feature_count: int
    """

    def __init__(self, model_type, probability=False, feature_scaling='none',
                 model_kwargs=None, pos_label_str=None, min_feature_count=1,
                 sampler=None, sampler_kwargs=None):
        '''
        Initializes a learner object with the specified settings.
        '''
        super(Learner, self).__init__()

        self.feat_vectorizer = None
        self.scaler = None
        self.label_dict = None
        self.label_list = None
        self.pos_label_str = pos_label_str
        self._model = None
        self._feature_scaling = feature_scaling
        self.feat_selector = None
        self._min_feature_count = min_feature_count
        self._model_kwargs = {}
        self._sampler_kwargs = {}
        if model_type.startswith('Rescaled'):
            self._model_type = model_type.replace('Rescaled', '', 1)
            self._rescale = True
            if self._model_type not in _REGRESSION_MODELS:
                raise ValueError('Classifiers cannot be rescaled. ' +
                                 'Only regressors can.')
        else:
            self._model_type = model_type
            self._rescale = False
        self.probability = probability
        self._use_dense_features = (self._model_type in _REQUIRES_DENSE or
                                    self._feature_scaling in {'with_mean',
                                                              'both'})

        # Set default keyword arguments for models that we have some for.
        if self._model_type == 'SVC':
            self._model_kwargs['cache_size'] = 1000
            self._model_kwargs['probability'] = self.probability
            if self.probability:
                logger = logging.getLogger(__name__)
                logger.warning('Because LibSVM does an internal ' +
                               'cross-validation to produce probabilities, ' +
                               'results will not be exactly replicable when ' +
                               'using SVC and probability mode.')
        elif self._model_type == {'DecisionTreeClassifier'}:
            self._model_kwargs['criterion'] = 'entropy'
        elif self._model_type in {'RandomForestClassifier',
                                  'RandomForestRegressor',
                                  'GradientBoostingClassifier',
                                  'GradientBoostingRegressor',
                                  'AdaBoostClassifier', 'AdaBoostRegressor'}:
            self._model_kwargs['n_estimators'] = 500
        elif self._model_type == 'SVR':
            self._model_kwargs['cache_size'] = 1000
            self._model_kwargs['kernel'] = 'linear'
        elif self._model_type == 'SGDClassifier':
            self._model_kwargs['loss'] = 'log'
        if self._model_type in {'RandomForestClassifier', 'LinearSVC',
                                'LogisticRegression', 'DecisionTreeClassifier',
                                'GradientBoostingClassifier',
                                'GradientBoostingRegressor',
                                'DecisionTreeRegressor',
                                'RandomForestRegressor', 'SGDClassifier',
                                'SGDRegressor', 'AdaBoostRegressor',
                                'AdaBoostClassifier'}:
            self._model_kwargs['random_state'] = 123456789

        if sampler in {'Nystroem', 'RBFSampler', 'SkewedChi2Sampler'}:
            self._sampler_kwargs['random_state'] = 123456789
        self.sampler = None
        if sampler_kwargs:
            self._sampler_kwargs.update(sampler_kwargs)
        if sampler:
            self.sampler = globals()[sampler](**self._sampler_kwargs)

        if model_kwargs:
            self._model_kwargs.update(model_kwargs)

    @classmethod
    def from_file(cls, learner_path):
        '''
        :returns: New instance of Learner from the pickle at the specified
                  path.
        '''
        skll_version, learner = joblib.load(learner_path)
        # Check that we've actually loaded a Learner (or sub-class)
        if not isinstance(learner, cls):
            raise ValueError(('The pickle stored at {} does not contain ' +
                              'a {} object.').format(learner_path, cls))
        # Check that versions are compatible. (Currently, this just checks
        # that major versions match)
        elif skll_version[0] == VERSION[0]:
            if not hasattr(learner, 'sampler'):
                learner.sampler = None
            return learner
        else:
            raise ValueError(("{} stored in pickle file {} was " +
                              "created with version {} of SKLL, which is " +
                              "incompatible with the current version " +
                              "{}").format(cls, learner_path,
                                           '.'.join(skll_version),
                                           '.'.join(VERSION)))

    @property
    def model_type(self):
        ''' A string representation of the underlying modeltype '''
        return self._model_type

    @property
    def model_kwargs(self):
        '''
        A dictionary of the underlying scikit-learn model's keyword arguments
        '''
        return self._model_kwargs

    @property
    def model(self):
        ''' The underlying scikit-learn model '''
        return self._model

    def load(self, learner_path):
        '''
        Replace the current learner instance with a saved learner.

        :param learner_path: The path to the file to load.
        :type learner_path: str
        '''
        del self.__dict__
        self.__dict__ = Learner.from_file(learner_path).__dict__

    @property
    def model_params(self):
        '''
        Model parameters (i.e., weights) for ``LinearModel`` (e.g., ``Ridge``)
        regression and liblinear models.

        :returns: Labeled weights and (labeled if more than one) intercept
                  value(s)
        :rtype: tuple of (``weights``, ``intercepts``), where ``weights`` is a
                dict and ``intercepts`` is a dictionary
        '''
        res = {}
        intercept = None
        if (isinstance(self._model, LinearModel) or
                (isinstance(self._model, SVR) and
                 self._model.kernel == 'linear')):
            # also includes RescaledRidge, RescaledSVR

            coef = self.model.coef_
            intercept = {'_intercept_', self.model.intercept_}

            # convert SVR coefficient format (1 x matrix) to array
            if isinstance(self._model, SVR):
                coef = coef.toarray()[0]

            # correct coefficients for SVR.
            # scikit-learn currently has a bug as of March 4, 2014.
            # See https://github.com/scikit-learn/scikit-learn/issues/2933.
            # This should be removed when that bug is fixed.
            correction = 1.0
            if isinstance(self._model, SVR):
                correction = -1.0
                logger = logging.getLogger(__name__)
                logger.warning('correcting SVR coefficients because of ' +
                               'scikit-learn bug ' +
                               '(https://github.com/scikit-learn/scikit-' +
                               'learn/issues/2933).')

            # inverse transform to get indices for before feature selection
            coef = self.feat_selector.inverse_transform(coef)[0]
            for feat, idx in iteritems(self.feat_vectorizer.vocabulary_):
                if coef[idx]:
                    res[feat] = correction * coef[idx]
                    # res[feat] = coef[idx]

        elif isinstance(self._model, BaseLibLinear):
            label_list = self.label_list

            # if there are only two classes, scikit-learn will only have one
            # set of parameters and they will be associated with label 1 (not
            # 0)
            if len(self.label_list) == 2:
                label_list = self.label_list[-1:]

            for i, label in enumerate(label_list):
                coef = self.model.coef_[i]
                coef = self.feat_selector.inverse_transform(coef)[0]
                for feat, idx in iteritems(self.feat_vectorizer.vocabulary_):
                    if coef[idx]:
                        res['{}\t{}'.format(label, feat)] = coef[idx]

            intercept = dict(zip(label_list, self.model.intercept_))
        else:
            # not supported
            raise ValueError(("{} is not supported by" +
                              " model_params with its current settings."
                              ).format(self._model_type))

        return (res, intercept)

    @property
    def probability(self):
        '''
        Should learner return probabilities of all classes (instead of just
        class with highest probability)?
        '''
        return self._probability

    @probability.setter
    def probability(self, value):
        # LinearSVC doesn't support predict_proba
        self._probability = value and self.model_type != 'LinearSVC'

    def save(self, learner_path):
        '''
        Save the learner to a file.

        :param learner_path: The path to where you want to save the learner.
        :type learner_path: str
        '''
        # create the directory if it doesn't exist
        learner_dir = os.path.dirname(learner_path)
        if not os.path.exists(learner_dir):
            os.makedirs(learner_dir)
        # write out the files
        joblib.dump((VERSION, self), learner_path)

    def _create_estimator(self):
        '''
        :returns: A tuple containing an instantiation of the requested
                  estimator, and a parameter grid to search.
        '''
        estimator = None
        default_param_grid = None
        if self._model_type in _DEFAULT_PARAM_GRIDS:
            model_type = self._model_type
            # Ensure kernel argument has right type for Python version
            if model_type == 'SVR' and sys.version_info < (3, 0):
                self.model_kwargs['kernel'] = self.model_kwargs[
                    'kernel'].encode()
            if self._rescale:
                model_type = 'Rescaled' + model_type
            # This crazy looking line creates an estimator based on a string
            estimator = globals()[model_type](**self._model_kwargs)
            default_param_grid = _DEFAULT_PARAM_GRIDS[self._model_type]
        else:
            raise ValueError(("{} is not a valid learner " +
                              "type.").format(self._model_type))

        return estimator, default_param_grid

    def _check_input(self, examples):
        '''
        check that the examples are properly formatted.
        '''

        # Make sure the labels for a regression task are not strings.
        if self._model_type in _REGRESSION_MODELS:
            for label in examples.classes:
                if isinstance(label, string_types):
                    raise TypeError("You are doing regression with" +
                                    " string labels.  Convert them to" +
                                    " integers or floats.")

        max_feat_abs = float("-inf")

        # make sure that feature values are not strings
        for val in examples.features.data:
            max_feat_abs = max(max_feat_abs, abs(val))
            if isinstance(val, string_types):
                raise TypeError("You have feature values that are" +
                                " strings.  Convert them to floats.")

        if max_feat_abs > 1000.0:
            logger = logging.getLogger(__name__)
            logger.warning(("You have a feature with a very large absolute " +
                            "value (%s).  That may cause the learning " +
                            "algorithm to crash or perform " +
                            "poorly."), max_feat_abs)

    def _create_label_dict(self, examples):
        '''
        Creates a dictionary of labels for classification problems.

        :param examples: The examples to use for training.
        :type examples: FeatureSet
        '''

        # We don't need to do this for regression models, so return.
        if self._model_type in _REGRESSION_MODELS:
            return

        # extract list of unique labels if we are doing classification
        self.label_list = np.unique(examples.classes).tolist()

        # if one label is specified as the positive class, make sure it's
        # last
        if self.pos_label_str:
            self.label_list = sorted(self.label_list,
                                     key=lambda x: (x == self.pos_label_str,
                                                    x))

        # Given a list of all labels in the dataset and a list of the
        # unique labels in the set, convert the first list to an array of
        # numbers.
        self.label_dict = {label: i for i, label in
                           enumerate(self.label_list)}

    def _train_setup(self, examples):
        '''
        Set up the feature vectorizer, the scaler and the label dict and
        return the features and the labels.

        :param examples: The examples to use for training.
        :type examples: FeatureSet
        '''
        # Check feature values and labels
        self._check_input(examples)

        # Create label_dict if we weren't passed one
        if self._model_type not in _REGRESSION_MODELS:

            # extract list of unique labels if we are doing classification
            self.label_list = np.unique(examples.classes).tolist()

            # if one label is specified as the positive class, make sure it's
            # last
            if self.pos_label_str:
                self.label_list = sorted(self.label_list,
                                         key=lambda x: (x == self.pos_label_str,
                                                        x))

            # Given a list of all labels in the dataset and a list of the
            # unique labels in the set, convert the first list to an array of
            # numbers.
            self.label_dict = {label: i for i, label in
                               enumerate(self.label_list)}

        # Create feature name -> value mapping
        self.feat_vectorizer = examples.vectorizer

        # initialize feature selector
        self.feat_selector = SelectByMinCount(
            min_count=self._min_feature_count)

        # Create scaler if we weren't passed one and it's necessary
        if self._model_type != 'MultinomialNB':
            if self._feature_scaling != 'none':
                scale_with_mean = self._feature_scaling in {
                    'with_mean', 'both'}
                scale_with_std = self._feature_scaling in {'with_std', 'both'}
                self.scaler = StandardScaler(copy=True,
                                             with_mean=scale_with_mean,
                                             with_std=scale_with_std)
            else:
                # Doing this is to prevent any modification of feature values
                # using a dummy transformation
                self.scaler = StandardScaler(copy=False,
                                             with_mean=False,
                                             with_std=False)

    def train(self, examples, param_grid=None, grid_search_folds=3,
              grid_search=True, grid_objective='f1_score_micro',
              grid_jobs=None, shuffle=True, feature_hasher=False,
              run_create_label_dict=True):
        '''
        Train a classification model and return the model, score, feature
        vectorizer, scaler, label dictionary, and inverse label dictionary.

        :param examples: The examples to train the model on.
        :type examples: FeatureSet
        :param param_grid: The parameter grid to search through for grid
                           search. If unspecified, a default parameter grid
                           will be used.
        :type param_grid: list of dicts mapping from strs to
                          lists of parameter values
        :param grid_search_folds: The number of folds to use when doing the
                                  grid search, or a mapping from
                                  example IDs to folds.
        :type grid_search_folds: int or dict
        :param grid_search: Should we do grid search?
        :type grid_search: bool
        :param grid_objective: The objective function to use when doing the
                               grid search.
        :type grid_objective: function
        :param grid_jobs: The number of jobs to run in parallel when doing the
                          grid search. If unspecified or 0, the number of
                          grid search folds will be used.
        :type grid_jobs: int
        :param shuffle: Shuffle examples (e.g., for grid search CV.)
        :type shuffle: bool

        :return: The best grid search objective function score, or 0 if we're
                 not doing grid search.
        :rtype: float
        '''
        # seed the random number generator so that randomized algorithms are
        # replicable
        rand_seed = 123456789
        np.random.seed(rand_seed)
        logger = logging.getLogger(__name__)

        #check that the grid objective function is valid for the selected learner
        if (self._model_type in _REGRESSION_MODELS and
                grid_objective not in _REGRESSION_OBJ_FUNCS) or \
                (self._model_type not in _REGRESSION_MODELS and grid_objective not in
                    _CLASSIFICATION_OBJ_FUNCS):
            raise ValueError(("{} is not a valid grid objective function for the {}"
                              " learner").format(grid_objective, self._model_type))


        # Shuffle so that the folds are random for the inner grid search CV.
        # You can't shuffle a scipy sparse matrix in place, so unfortunately
        # we make a copy of everything (and then get rid of the old version)
        if shuffle:
            ids, classes, features = sk_shuffle(examples.ids, examples.classes,
                                                examples.features,
                                                random_state=rand_seed)
            examples = FeatureSet(examples.name, ids=ids, classes=classes,
                                  features=features,
                                  vectorizer=examples.vectorizer)

        # call train setup to set up the vectorizer, the labeldict, and the
        # scaler
        if run_create_label_dict:
            self._create_label_dict(examples)
        self._train_setup(examples)

        # select features
        xtrain = self.feat_selector.fit_transform(examples.features)

        # Convert to dense if necessary
        if self._use_dense_features:
            try:
                xtrain = xtrain.todense()
            except MemoryError:
                if self._model_type in _REQUIRES_DENSE:
                    reason = ('{} does not support sparse ' +
                              'matrices.').format(self._model_type)
                else:
                    reason = ('{} feature scaling requires a dense ' +
                              'matrix.').format(self._feature_scaling)
                raise MemoryError('Ran out of memory when converting ' +
                                  'training data to dense. This was required' +
                                  ' because ' + reason)

        if feature_hasher and (self._model_type == 'MultinomialNB'):
            raise ValueError('It is no possible to use feature_hasher with' +
                             ' Naive Bayes, because it can generate some' +
                             ' negative values and Naive Bayes can not' +
                             ' manage them. ')

        # Scale features if necessary
        if self._model_type != 'MultinomialNB':
            xtrain = self.scaler.fit_transform(xtrain)

        # Sampler
        if self.sampler:
            logger.warning('Sampler converts sparse matrix to dense')
            if isinstance(self.sampler, SkewedChi2Sampler):
                logger.warning('SkewedChi2Sampler uses a dense matrix')
                xtrain = self.sampler.fit_transform(xtrain.todense())
            else:
                xtrain = self.sampler.fit_transform(xtrain)

        # Instantiate an estimator and get the default parameter grid to search
        estimator, default_param_grid = self._create_estimator()

        # use label dict transformed version of examples.classes if doing
        # classification
        if self._model_type not in _REGRESSION_MODELS:
            classes = np.array([self.label_dict[label] for label in
                                examples.classes])
        else:
            classes = examples.classes

        # set up a grid searcher if we are asked to
        if grid_search:
            # set up grid search folds
            if isinstance(grid_search_folds, int):
                grid_search_folds = \
                    self._compute_num_folds_from_example_counts(
                        grid_search_folds, classes)

                if not grid_jobs:
                    grid_jobs = grid_search_folds
                else:
                    grid_jobs = min(grid_search_folds, grid_jobs)
                folds = grid_search_folds
            else:
                # use the number of unique fold IDs as the number of grid jobs
                if not grid_jobs:
                    grid_jobs = len(np.unique(grid_search_folds))
                else:
                    grid_jobs = min(len(np.unique(grid_search_folds)),
                                    grid_jobs)
                # Only retain IDs within folds if they're in grid_search_folds
                dummy_label = next(itervalues(grid_search_folds))
                labels = [grid_search_folds.get(curr_id, dummy_label) for
                          curr_id in examples.ids]
                folds = FilteredLeaveOneLabelOut(labels, grid_search_folds,
                                                 examples)

            # Use default parameter grid if we weren't passed one
            if not param_grid:
                param_grid = default_param_grid

            # If we're using a correlation metric for doing binary
            # classification, override the estimator's predict function
            if (grid_objective in _CORRELATION_METRICS and
                    self._model_type not in _REGRESSION_MODELS):
                estimator.predict_normal = estimator.predict
                estimator.predict = _predict_binary

            # limit the number of grid_jobs to be no higher than five or the
            # number of cores for the machine, whichever is lower
            grid_jobs = min(grid_jobs, cpu_count(), MAX_CONCURRENT_PROCESSES)

            grid_searcher = GridSearchCV(estimator, param_grid,
                                         scoring=grid_objective, cv=folds,
                                         n_jobs=grid_jobs,
                                         pre_dispatch=grid_jobs)

            # run the grid search for hyperparameters
            grid_searcher.fit(xtrain, classes)
            self._model = grid_searcher.best_estimator_
            grid_score = grid_searcher.best_score_
        else:
            self._model = estimator.fit(xtrain, classes)
            grid_score = 0.0

        return grid_score

    def evaluate(self, examples, prediction_prefix=None, append=False,
                 grid_objective=None, feature_hasher=False):
        '''
        Evaluates a given model on a given dev or test example set.

        :param examples: The examples to evaluate the performance of the model
                         on.
        :type examples: FeatureSet
        :param prediction_prefix: If saving the predictions, this is the
                                  prefix that will be used for the filename.
                                  It will be followed by ".predictions"
        :type prediction_prefix: str
        :param append: Should we append the current predictions to the file if
                       it exists?
        :type append: bool
        :param grid_objective: The objective function that was used when doing
                               the grid search.
        :type grid_objective: function
        :param feature_hasher: are we using a feature_hasher?
        :type feature_hasher: bool

        :return: The confusion matrix, the overall accuracy, the per-class
                 PRFs, the model parameters, and the grid search objective
                 function score.
        :rtype: 5-tuple
        '''
        # initialize grid score
        grid_score = None

        # make the prediction on the test data
        yhat = self.predict(examples, prediction_prefix=prediction_prefix,
                            append=append, feature_hasher=feature_hasher)

        # extract actual labels (transformed for classification tasks)
        if self._model_type not in _REGRESSION_MODELS:
            ytest = np.array([self.label_dict[label] for label in
                              examples.classes])
        else:
            ytest = examples.classes

        # if run in probability mode, convert yhat to list of classes predicted
        if self.probability:
            # if we're using a correlation grid objective, calculate it here
            if grid_objective and grid_objective in _CORRELATION_METRICS:
                try:
                    grid_score = use_score_func(grid_objective, ytest,
                                                yhat[:, 1])
                except ValueError:
                    grid_score = float('NaN')

            yhat = np.array([max(range(len(row)),
                                 key=lambda i: row[i])
                             for row in yhat])

        # calculate grid search objective function score, if specified
        if (grid_objective and (grid_objective not in _CORRELATION_METRICS or
                                not self.probability)):
            try:
                grid_score = use_score_func(grid_objective, ytest, yhat)
            except ValueError:
                grid_score = float('NaN')

        if self._model_type in _REGRESSION_MODELS:
            result_dict = {'descriptive': defaultdict(dict)}
            for table_label, y in zip(['actual', 'predicted'], [ytest, yhat]):
                result_dict['descriptive'][table_label]['min'] = min(y)
                result_dict['descriptive'][table_label]['max'] = max(y)
                result_dict['descriptive'][table_label]['avg'] = np.mean(y)
                result_dict['descriptive'][table_label]['std'] = np.std(y)
            result_dict['pearson'] = SCORERS['pearson']._score_func(ytest,
                                                                    yhat)
            res = (None, None, result_dict, self._model.get_params(),
                   grid_score)
        else:
            # compute the confusion matrix
            num_labels = len(self.label_list)
            conf_mat = confusion_matrix(ytest, yhat,
                                        labels=list(range(num_labels)))
            # Calculate metrics
            overall_accuracy = accuracy_score(ytest, yhat)
            result_matrix = precision_recall_fscore_support(
                ytest, yhat, labels=list(range(num_labels)), average=None)

            # Store results
            result_dict = defaultdict(dict)
            for actual_class in sorted(self.label_list):
                col = self.label_dict[actual_class]
                result_dict[actual_class]["Precision"] = result_matrix[0][col]
                result_dict[actual_class]["Recall"] = result_matrix[1][col]
                result_dict[actual_class]["F-measure"] = result_matrix[2][col]

            res = (conf_mat.tolist(), overall_accuracy, result_dict,
                   self._model.get_params(), grid_score)
        return res

    def predict(self, examples, prediction_prefix=None, append=False,
                class_labels=False, feature_hasher=False):
        '''
        Uses a given model to generate predictions on a given data set

        :param examples: The examples to predict the classes for.
        :type examples: FeatureSet
        :param prediction_prefix: If saving the predictions, this is the
                                  prefix that will be used for the
                                  filename. It will be followed by
                                  ".predictions"
        :type prediction_prefix: str
        :param append: Should we append the current predictions to the file if
                       it exists?
        :type append: bool
        :param class_labels: For classifier, should we convert class
                             indices to their (str) labels?
        :type class_labels: bool
        :param feature_hasher: For classifier, are we using a feature_hasher?
        :type feature_hasher: bool

        :return: The predictions returned by the learner.
        :rtype: array
        '''
        logger = logging.getLogger(__name__)
        example_ids = examples.ids

        # Need to do some transformations so the features are in the right
        # columns for the test set. Obviously a bit hacky, but storing things
        # in sparse matrices saves memory over our old list of dicts approach.
        if feature_hasher:
            if self.feat_vectorizer.n_features != examples.vectorizer.n_features:
<<<<<<< HEAD
                logger.warning("Warning: there is mismatch between the training model features and the data passed to predict.")
=======
                logger.warning(
                    "Warning: there is mismatch between the training model features and the data passed to predict.")
>>>>>>> 7ddaed54

            self_feat_vec_tuple = (self.feat_vectorizer.dtype,
                                   self.feat_vectorizer.input_type,
                                   self.feat_vectorizer.n_features,
                                   self.feat_vectorizer.non_negative)
            example_feat_vec_tuple = (examples.vectorizer.dtype,
                                      examples.vectorizer.input_type,
                                      examples.vectorizer.n_features,
                                      examples.vectorizer.non_negative)

            if self_feat_vec_tuple == example_feat_vec_tuple:
                xtest = examples.features
            else:
                xtest = self.feat_vectorizer.transform(
                    examples.vectorizer.inverse_transform(
                        examples.features))
        else:
            if(set(self.feat_vectorizer.feature_names_) != set(examples.vectorizer.feature_names_)):
                logger.warning(
                    "Warning: there is mismatch between the training model features and the data passed to predict.")
            if self.feat_vectorizer == examples.vectorizer:
                xtest = examples.features
            else:

                xtest = self.feat_vectorizer.transform(
                    examples.vectorizer.inverse_transform(
                        examples.features))

        # filter features based on those selected from training set
        xtest = self.feat_selector.transform(xtest)

        # Sampler
        if self.sampler:
            logger.warning('Sampler converts sparse matrix to dense')
            if isinstance(self.sampler, SkewedChi2Sampler):
                logger.warning('SkewedChi2Sampler uses a dense matrix')
                xtest = self.sampler.fit_transform(xtest.todense())
            else:
                xtest = self.sampler.fit_transform(xtest)

        # Convert to dense if necessary
        if self._use_dense_features and not isinstance(xtest, np.ndarray):
            try:
                xtest = xtest.todense()
            except MemoryError:
                if self._model_type in _REQUIRES_DENSE:
                    reason = ('{} does not support sparse ' +
                              'matrices.').format(self._model_type)
                else:
                    reason = ('{} feature scaling requires a dense ' +
                              'matrix.').format(self._feature_scaling)
                raise MemoryError('Ran out of memory when converting test ' +
                                  'data to dense. This was required because ' +
                                  reason)

        # Scale xtest if necessary
        if self._model_type != 'MultinomialNB':
            xtest = self.scaler.transform(xtest)

        # make the prediction on the test data
        try:
            yhat = (self._model.predict_proba(xtest)
                    if (self.probability and
                        not class_labels)
                    else self._model.predict(xtest))
        except NotImplementedError as e:
            logger.error("Model type: %s\nModel: %s\nProbability: %s\n",
                         self._model_type, self._model, self.probability)
            raise e

        # write out the predictions if we are asked to
        if prediction_prefix is not None:
            prediction_file = '{}.predictions'.format(prediction_prefix)
            with open(prediction_file,
                      "w" if not append else "a") as predictionfh:
                # header
                if not append:
                    # Output probabilities if we're asked (and able)
                    if self.probability:
                        print('\t'.join(["id"] +
                                        [str(x) for x in self.label_list]),
                              file=predictionfh)
                    else:
                        print('id\tprediction', file=predictionfh)

                if self.probability:
                    for example_id, class_probs in zip(example_ids, yhat):
                        print('\t'.join([str(example_id)] +
                                        [str(x) for x in class_probs]),
                              file=predictionfh)
                else:
                    if self._model_type in _REGRESSION_MODELS:
                        for example_id, pred in zip(example_ids, yhat):
                            print('{0}\t{1}'.format(example_id, pred),
                                  file=predictionfh)
                    else:
                        for example_id, pred in zip(example_ids, yhat):
                            print('{0}\t{1}'.format(example_id,
                                                    self.label_list[int(pred)]),
                                  file=predictionfh)

        if class_labels and self._model_type not in _REGRESSION_MODELS:
            yhat = np.array([self.label_list[int(pred)] for pred in yhat])

        return yhat

    def _compute_num_folds_from_example_counts(self, cv_folds, classes):
        assert isinstance(cv_folds, int)

        # For regression models, we can just return the current cv_folds
        if self._model_type in _REGRESSION_MODELS:
            return cv_folds

        min_examples_per_class = min(Counter(classes).values())
        if min_examples_per_class <= 1:
            raise ValueError(('The training set has only {} example for a' +
                              ' class.').format(min_examples_per_class))
        if min_examples_per_class < cv_folds:
            logger = logging.getLogger(__name__)
            logger.warning(('The minimum number of examples per ' +
                            'class was {}. Setting the number of ' +
                            'cross-validation folds to that ' +
                            'value.').format(min_examples_per_class))
            cv_folds = min_examples_per_class
        return cv_folds

    def cross_validate(self, examples, stratified=True, cv_folds=10,
                       grid_search=False, grid_search_folds=3, grid_jobs=None,
                       grid_objective='f1_score_micro', prediction_prefix=None,
                       param_grid=None, shuffle=True,
                       feature_hasher=False):
        '''
        Cross-validates a given model on the training examples.

        :param examples: The data to cross-validate learner performance on.
        :type examples: FeatureSet
        :param stratified: Should we stratify the folds to ensure an even
                           distribution of classes for each fold?
        :type stratified: bool
        :param cv_folds: The number of folds to use for cross-validation, or
                         a mapping from example IDs to folds.
        :type cv_folds: int or dict
        :param grid_search: Should we do grid search when training each fold?
                            Note: This will make this take *much* longer.
        :type grid_search: bool
        :param grid_search_folds: The number of folds to use when doing the
                                  grid search (ignored if cv_folds is set to
                                  a dictionary mapping examples to folds).
        :type grid_search_folds: int
        :param grid_jobs: The number of jobs to run in parallel when doing the
                          grid search. If unspecified or 0, the number of
                          grid search folds will be used.
        :type grid_jobs: int
        :param grid_objective: The objective function to use when doing the
                               grid search.
        :type grid_objective: function
        :param param_grid: The parameter grid to search through for grid
                           search. If unspecified, a default parameter
                           grid will be used.
        :type param_grid: list of dicts mapping from strs to
                          lists of parameter values
        :param prediction_prefix: If saving the predictions, this is the
                                  prefix that will be used for the filename.
                                  It will be followed by ".predictions"
        :type prediction_prefix: str
        :param shuffle: Shuffle examples before splitting into folds for CV.
        :type shuffle: bool
        :param feature_hasher: Are we using feature_hasher?
        :type feature_hasher: bool

        :return: The confusion matrix, overall accuracy, per-class PRFs, and
                 model parameters for each fold.
        :rtype: list of 4-tuples
        '''
        # seed the random number generator so that randomized algorithms are
        # replicable
        rand_seed = 123456789
        np.random.seed(rand_seed)

        # Shuffle so that the folds are random for CV.
        # You can't shuffle a scipy sparse matrix in place, so unfortunately
        # we make a copy of everything (and then get rid of the old version)
        if shuffle:
            ids, classes, features = sk_shuffle(examples.ids, examples.classes,
                                                examples.features,
                                                random_state=rand_seed)
            examples = FeatureSet(examples.name, ids=ids, classes=classes,
                                  features=features,
                                  vectorizer=examples.vectorizer)

        # call train setup
        self._create_label_dict(examples)
        self._train_setup(examples)

        # setup the cross-validation iterator
        if isinstance(cv_folds, int):
            cv_folds = self._compute_num_folds_from_example_counts(
                cv_folds, examples.classes)

            stratified = (stratified and
                          not self._model_type in _REGRESSION_MODELS)
            kfold = (StratifiedKFold(examples.classes, n_folds=cv_folds) if
                     stratified else KFold(len(examples.classes),
                                           n_folds=cv_folds))
        else:
            # if we have a mapping from IDs to folds, use it for the overall
            # cross-validation as well as the grid search within each
            # training fold.  Note that this means that the grid search
            # will use K-1 folds because the Kth will be the test fold for
            # the outer cross-validation.
            # Only retain IDs within folds if they're in grid_search_folds
            dummy_label = next(itervalues(cv_folds))
            labels = [cv_folds.get(curr_id, dummy_label) for curr_id in
                      examples.ids]
            # Only retain IDs within folds if they're in cv_folds
            kfold = FilteredLeaveOneLabelOut(labels, cv_folds, examples)
            grid_search_folds = cv_folds

        # handle each fold separately and accumulate the predictions and the
        # numbers
        results = []
        grid_search_scores = []
        append_predictions = False
        for train_index, test_index in kfold:
            # Train model
            self._model = None  # prevent feature vectorizer from being reset.
            train_set = FeatureSet(examples.name,
                                   ids=examples.ids[train_index],
                                   classes=examples.classes[train_index],
                                   features=examples.features[train_index],
                                   vectorizer=examples.vectorizer)
            # Set run_create_label_dict to False since we already created the
            # label dictionary for the whole dataset above.
            grid_search_score = self.train(train_set,
                                           grid_search_folds=grid_search_folds,
                                           grid_search=grid_search,
                                           grid_objective=grid_objective,
                                           param_grid=param_grid,
                                           grid_jobs=grid_jobs,
                                           shuffle=False,
                                           feature_hasher=feature_hasher,
                                           run_create_label_dict=False)
            grid_search_scores.append(grid_search_score)
            # note: there is no need to shuffle again within each fold,
            # regardless of what the shuffle keyword argument is set to.

            # Evaluate model
            test_tuple = FeatureSet(examples.name,
                                    ids=examples.ids[test_index],
                                    classes=examples.classes[test_index],
                                    features=examples.features[test_index],
                                    vectorizer=examples.vectorizer)
            results.append(self.evaluate(test_tuple,
                                         prediction_prefix=prediction_prefix,
                                         append=append_predictions,
                                         grid_objective=grid_objective,
                                         feature_hasher=feature_hasher))
            append_predictions = True

        # return list of results for all folds
        return results, grid_search_scores<|MERGE_RESOLUTION|>--- conflicted
+++ resolved
@@ -1121,12 +1121,8 @@
         # in sparse matrices saves memory over our old list of dicts approach.
         if feature_hasher:
             if self.feat_vectorizer.n_features != examples.vectorizer.n_features:
-<<<<<<< HEAD
-                logger.warning("Warning: there is mismatch between the training model features and the data passed to predict.")
-=======
                 logger.warning(
                     "Warning: there is mismatch between the training model features and the data passed to predict.")
->>>>>>> 7ddaed54
 
             self_feat_vec_tuple = (self.feat_vectorizer.dtype,
                                    self.feat_vectorizer.input_type,
