--- conflicted
+++ resolved
@@ -217,364 +217,6 @@
               file=output_file)
         print('', file=output_file)
 
-
-<<<<<<< HEAD
-=======
-def _setup_config_parser(config_path):
-    """
-    Returns a config parser at a given path. Only implemented as a separate
-    function to simplify testing.
-    """
-    # initialize config parser
-    config = configparser.ConfigParser({'test_directory': '',
-                                        'train_directory': '',
-                                        'train_file': '',
-                                        'test_file': '',
-                                        'log': '',
-                                        'results': '',
-                                        'predictions': '',
-                                        'models': '',
-                                        'shuffle': 'False',
-                                        'sampler': '',
-                                        'feature_hasher': 'False',
-                                        'grid_search': 'False',
-                                        'objective': "f1_score_micro",
-                                        'probability': 'False',
-                                        'fixed_parameters': '[]',
-                                        'sampler_parameters': '[]',
-                                        'param_grids': '[]',
-                                        'pos_label_str': '',
-                                        'featuresets': '[]',
-                                        'featureset_names': '[]',
-                                        'feature_scaling': 'none',
-                                        'min_feature_count': '1',
-                                        'grid_search_jobs': '0',
-                                        'grid_search_folds': '3',
-                                        'cv_folds_file': '',
-                                        'num_cv_folds': '10',
-                                        'random_folds': 'False',
-                                        'suffix': '',
-                                        'label_col': 'y',
-                                        'id_col': 'id',
-                                        'ids_to_floats': 'False',
-                                        'custom_learner_path': ''})
-    # Read file if it exists
-    if not exists(config_path):
-        raise IOError(errno.ENOENT, "The config file doesn't exist",
-                      config_path)
-    config.read(config_path)
-    return config
-
-
-def _parse_config_file(config_path):
-    """
-    Parses a SKLL experiment configuration file with the given path.
-    """
-
-    # Initialize logger
-    logger = logging.getLogger(__name__)
-
-
-    config = _setup_config_parser(config_path)
-
-    ###########################
-    # extract parameters from the config file
-
-    # General
-
-    if config.has_option("General", "experiment_name"):
-        experiment_name = config.get("General", "experiment_name")
-    else:
-        raise ValueError("Configuration file does not contain experiment_name " +
-                         "in the [Input] section.")
-
-    if config.has_option("General", "task"):
-        task = config.get("General", "task")
-    else:
-        raise ValueError("Configuration file does not contain task " +
-                         "in the [Input] section.")
-    if task not in _VALID_TASKS:
-        raise ValueError('An invalid task was specified: {}.  Valid tasks are:'
-                         ' {}'.format(task, ', '.join(_VALID_TASKS)))
-
-    # Input
-    sampler = config.get("Input", "sampler")
-    if sampler not in _VALID_SAMPLERS:
-        raise ValueError('An invalid sample was specified: {}.  Valid samplers'
-                         ' are: {}'.format(sampler,
-                                           ', '.join(_VALID_SAMPLERS)))
-    hasher_features = None
-    feature_hasher = config.getboolean("Input", "feature_hasher")
-    if feature_hasher:
-        if config.has_option("Input", "hasher_features"):
-            hasher_features = config.getint("Input", "hasher_features")
-        else:
-            raise ValueError("Configuration file does not contain" +
-                             " option hasher_features, which is " +
-                             "necessary when feature_hasher is True.")
-
-    # produce warnings if hasher_features is set but feature_hasher
-    # is missing or set to False.
-    if config.has_option("Input", "hasher_features"):
-        if not config.has_option("Input", "feature_hasher"):
-            logger.warning("Ignoring hasher_features since feature_hasher" +
-                           " is missing from the config file.")
-        else:
-            feature_hasher = config.getboolean("Input", "feature_hasher")
-            if not feature_hasher:
-                logger.warning("Ignoring hasher_features since feature_hasher" +
-                               " is set to False.")
-
-    if config.has_option("Input", "learners"):
-        learners_string = config.get("Input", "learners")
-    else:
-        raise ValueError("Configuration file does not contain list of " +
-                         "learners in [Input] section.")
-    learners = yaml.load(_fix_json(learners_string))
-
-    if len(learners) == 0:
-        raise ValueError("Configuration file contains an empty list of " +
-                         "learners in the [Input] section.")
-
-    elif len(set(learners)) < len(learners):
-        raise ValueError('Configuration file contains the same learner '
-                         'multiple times, which is not currently supported.  '
-                         'Please use param_grids with tuning to find the '
-                         'optimal settings for the learner.')
-    custom_learner_path = config.get("Input", "custom_learner_path")
-
-    # make sure we have featuresets
-    if config.has_option("Input", "featuresets"):
-        featuresets = yaml.load(_fix_json(config.get("Input", "featuresets")))
-    else:
-        raise ValueError("Configuration file does not contain featuresets " +
-                         "in the [Input] section.")
-
-    # ensure that featuresets is either a list of features or a list of lists
-    # of features
-    if not isinstance(featuresets, list) or not all(isinstance(fs, list) for fs
-                                                    in featuresets):
-        raise ValueError("The featuresets parameter should be a list of features or a " +
-                         "list of lists of features. You specified: {}".format(featuresets))
-
-    featureset_names = yaml.load(_fix_json(config.get("Input",
-                                                      "featureset_names")))
-
-    # ensure that featureset_names is a list of strings, if specified
-    if featureset_names:
-        if (not isinstance(featureset_names, list) or
-                not all([isinstance(fs, string_types) for fs in
-                         featureset_names])):
-            raise ValueError("The featureset_names parameter should be a list "
-                             "of strings. You specified: {}".format(featureset_names))
-
-    # do we need to shuffle the training data
-    do_shuffle = config.getboolean("Input", "shuffle")
-
-    fixed_parameter_list = yaml.load(_fix_json(config.get("Input",
-                                                          "fixed_parameters")))
-    fixed_sampler_parameters = _fix_json(config.get("Input",
-                                                    "sampler_parameters"))
-    fixed_sampler_parameters = yaml.load(fixed_sampler_parameters)
-    param_grid_list = yaml.load(_fix_json(config.get("Tuning", "param_grids")))
-    pos_label_str = config.get("Tuning", "pos_label_str")
-
-    # ensure that feature_scaling is specified only as one of the
-    # four available choices
-    feature_scaling = config.get("Input", "feature_scaling")
-    if feature_scaling not in ['with_std', 'with_mean', 'both', 'none']:
-        raise ValueError("Invalid value for feature_scaling parameter: " +
-                         "{}".format(feature_scaling))
-
-    # get all the input paths and directories (without trailing slashes)
-    train_path = config.get("Input", "train_directory").rstrip('/')
-    test_path = config.get("Input", "test_directory").rstrip('/')
-    suffix = config.get("Input", "suffix")
-    label_col = config.get("Input", "label_col")
-    id_col = config.get("Input", "id_col")
-    ids_to_floats = config.getboolean("Input", "ids_to_floats")
-
-    # get the cv folds file and make a dictionary from it, if it exists
-    cv_folds_file = config.get("Input", "cv_folds_file")
-    num_cv_folds = config.get("Input", "num_cv_folds")
-    if cv_folds_file:
-        cv_folds = _load_cv_folds(cv_folds_file,
-                                  ids_to_floats=ids_to_floats)
-    else:
-        # set the number of folds for cross-validation
-        if num_cv_folds:
-            try:
-                cv_folds = int(num_cv_folds)
-            except ValueError:
-                raise ValueError("The value for cv_folds should be an integer. " +
-                                 "You specified {}".format(num_cv_folds))
-        else:
-            # default number of cross-validation folds
-            cv_folds = 10
-
-    # whether or not to do stratified cross validation
-    random_folds = config.get("Input", "random_folds")
-    if random_folds == 'True':
-        if cv_folds_file:
-            logger.warning('Specifying cv_folds_file '+
-                           'overrides random_folds')
-        do_stratified_folds = False
-    else:
-        do_stratified_folds = True
-
-    train_file = config.get("Input", "train_file")
-    test_file = config.get("Input", "test_file")
-
-    # make sure that featuresets is not an empty list unless
-    # train_file and test_file are specified
-    if not train_file and not test_file and isinstance(featuresets, list) and len(featuresets) == 0:
-        raise ValueError("The featuresets parameters cannot be an empty list.")
-
-    # The user must specify either train_file or train_path, not both.
-    if not train_file and not train_path:
-        raise ValueError('Invalid [Input] parameters: either "train_file" or '
-                         '"train_directory" must be specified in the '
-                         'configuration file.')
-
-    # Either train_file or train_path must be specified.
-    if train_file and train_path:
-        raise ValueError('Invalid [Input] parameters: only either "train_file"'
-                         ' or "train_directory" can be specified in the '
-                         'configuration file, not both.')
-
-    # Cannot specify both test_file and test_path
-    if test_file and test_path:
-        raise ValueError('Invalid [Input] parameters: only either "test_file" '
-                         'or "test_directory" can be specified in the '
-                         'configuration file, not both.')
-
-    # if train_file is specified, then assign its value to train_path
-    # this is a workaround to make this simple use case (a single train and
-    # test file) compatible with the existing architecture using
-    # featuresets
-    if train_file:
-        train_path = train_file
-        featuresets = [['train_{}'.format(basename(train_file))]]
-        suffix = ''
-
-    # if test_file is specified, then assign its value to test_path to
-    # enable compatibility with the pre-existing featuresets architecture
-    if test_file:
-        test_path = test_file
-        featuresets[0][0] += '_test_{}'.format(basename(test_file))
-
-    # Get class mapping dictionary if specified
-    if config.has_option("Input", "class_map"):
-        orig_class_map = yaml.load(_fix_json(config.get("Input", "class_map")))
-        # Change class_map to map from originals to replacements instead of
-        # from replacement to list of originals
-        class_map = {}
-        for replacement, original_list in iteritems(orig_class_map):
-            for original in original_list:
-                class_map[original] = replacement
-        del orig_class_map
-    else:
-        class_map = None
-
-    # Output
-    # get all the output files and directories
-    results_path = config.get("Output", "results")
-    log_path = config.get("Output", "log")
-    model_path = config.get("Output", "models")
-    probability = config.getboolean("Output", "probability")
-
-    # do we want to keep the predictions?
-    prediction_dir = config.get("Output", "predictions")
-    if prediction_dir and not exists(prediction_dir):
-        os.makedirs(prediction_dir)
-
-    # make sure log path exists
-    if log_path and not exists(log_path):
-        os.makedirs(log_path)
-
-    # make sure results path exists
-    if results_path and not exists(results_path):
-        os.makedirs(results_path)
-
-    # make sure all the specified paths exist
-    if train_path and not exists(train_path):
-        raise IOError(errno.ENOENT, ("The training path specified in the "
-                                     "config file does not exist"), train_path)
-    if test_path and not exists(test_path):
-        raise IOError(errno.ENOENT, ("The test path specified in the config "
-                                     "file does not exist"), test_path)
-    if train_file and not exists(train_file):
-        raise IOError(errno.ENOENT, ("The training file specified in the "
-                                     "config file does not exist"), train_file)
-    if test_file and not exists(test_file):
-        raise IOError(errno.ENOENT, ("The test file specified in the config "
-                                     "file does not exist"), test_file)
-
-    # Tuning
-    # do we need to run a grid search for the hyperparameters or are we just
-    # using the defaults?
-    do_grid_search = config.getboolean("Tuning", "grid_search")
-
-    # minimum number of examples a feature must be nonzero in to be included
-    min_feature_count = config.getint("Tuning", "min_feature_count")
-
-    # how many jobs should we run in parallel for grid search
-    grid_search_jobs = config.getint("Tuning", "grid_search_jobs")
-    if not grid_search_jobs:
-        grid_search_jobs = None
-
-    # how many folds should we run in parallel for grid search
-    grid_search_folds = config.getint("Tuning", "grid_search_folds")
-
-    # what is the objective function for the grid search?
-    grid_objective = config.get("Tuning", "objective")
-    if grid_objective not in SCORERS:
-        raise ValueError('Invalid grid objective function: '
-                         '{}'.format(grid_objective))
-
-    # check whether the right things are set for the given task
-    if (task == 'evaluate' or task == 'predict') and not test_path:
-        raise ValueError('The test set must be set when task is evaluate or '
-                         'predict.')
-    if (task == 'cross_validate' or task == 'train') and test_path:
-        raise ValueError('The test set should not be set when task is '
-                         'cross_validate or train.')
-    if (task == 'train' or task == 'predict') and results_path:
-        raise ValueError('The results path should not be set when task is '
-                         'predict or train.')
-    if task == 'train' and not model_path:
-        raise ValueError('The model path should be set when task is train.')
-    if task == 'train' and prediction_dir:
-        raise ValueError('The predictions path should not be set when task is '
-                         'train.')
-    if task == 'cross_validate' and model_path:
-        raise ValueError('The models path should not be set when task is '
-                         'cross_validate.')
-
-    # Create feature set names if unspecified
-    if not featureset_names:
-        featureset_names = [_munge_featureset_name(x) for x in featuresets]
-    if len(featureset_names) != len(featuresets):
-        raise ValueError(('Number of feature set names (%s) does not match '
-                          'number of feature sets (%s).') %
-                         (len(featureset_names), len(featuresets)))
-
-    # store training/test set names for later use
-    train_set_name = basename(train_path)
-    test_set_name = basename(test_path) if test_path else "cv"
-
-    return (experiment_name, task, sampler, fixed_sampler_parameters,
-            feature_hasher, hasher_features, id_col, label_col, train_set_name,
-            test_set_name, suffix, featuresets, do_shuffle, model_path,
-            do_grid_search, grid_objective, probability, results_path,
-            pos_label_str, feature_scaling, min_feature_count,
-            grid_search_jobs, grid_search_folds, cv_folds, do_stratified_folds,
-            fixed_parameter_list, param_grid_list, featureset_names, learners,
-            prediction_dir, log_path, train_path, test_path, ids_to_floats,
-            class_map, custom_learner_path)
-
-
->>>>>>> f91d34aa
 def _load_featureset(dir_path, feat_files, suffix, id_col='id', label_col='y',
                      ids_to_floats=False, quiet=False, class_map=None,
                      feature_hasher=False, num_features=None):
